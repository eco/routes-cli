/**
 * SVM (Solana) Chain Publisher
 */

import {
  Connection,
  Keypair,
  PublicKey,
  Transaction,
  sendAndConfirmTransaction,
} from '@solana/web3.js';
<<<<<<< HEAD
import { Program, AnchorProvider, Wallet, BN } from '@coral-xyz/anchor';
import {
  getAssociatedTokenAddress,
  TOKEN_PROGRAM_ID,
  ASSOCIATED_TOKEN_PROGRAM_ID,
  TOKEN_2022_PROGRAM_ID,
  createAssociatedTokenAccountInstruction,
} from '@solana/spl-token';
=======

import { getChainById } from '@/config/chains';
import { ChainType, Intent } from '@/core/interfaces/intent';
import { AddressNormalizer } from '@/core/utils/address-normalizer';
import { PortalEncoder } from '@/core/utils/portal-encoder';
import { logger } from '@/utils/logger';

>>>>>>> bbd6145a
import { BasePublisher, PublishResult } from './base-publisher';
import { Intent, ChainType } from '../core/interfaces/intent';
import { AddressNormalizer } from '../core/utils/address-normalizer';
import { PortalEncoder } from '../core/utils/portal-encoder';
import { getChainById } from '../config/chains';
import { logger } from '../utils/logger';
import { getPortalIdl, Network } from '../commons/idls/portal.idl';
import { ChainTypeDetector } from '../core/utils/chain-detector';
import { Hex, keccak256 } from 'viem';

export class SvmPublisher extends BasePublisher {
  private connection: Connection;

  constructor(rpcUrl: string) {
    super(rpcUrl);
    this.connection = new Connection(rpcUrl, {
      commitment: 'confirmed',
      disableRetryOnRateLimit: true,
      wsEndpoint: undefined,
      confirmTransactionInitialTimeout: 60000,
    });
  }

  private parsePrivateKey(privateKey: string): Keypair {
    if (privateKey.startsWith('[') && privateKey.endsWith(']')) {
      const bytes = JSON.parse(privateKey);
      return Keypair.fromSecretKey(new Uint8Array(bytes));
    } else if (privateKey.includes(',')) {
      // Comma-separated format: 1,2,3,...
      const bytes = privateKey.split(',').map(b => parseInt(b.trim()));
      return Keypair.fromSecretKey(new Uint8Array(bytes));
    } else {
      // Base58 format
      const bs58 = require('bs58');
      const bytes = bs58.decode(privateKey);
      return Keypair.fromSecretKey(bytes);
    }
  }

  private async confirmTransactionPolling(
    signature: string,
    commitment: 'processed' | 'confirmed' | 'finalized' = 'confirmed',
  ): Promise<void> {
    const maxRetries = 30; // 30 seconds with 1 second intervals
    let retries = 0;

    while (retries < maxRetries) {
      try {
        const result = await this.connection.getSignatureStatus(signature, {
          searchTransactionHistory: true,
        });

        if (
          result?.value?.confirmationStatus === commitment ||
          result?.value?.confirmationStatus === 'finalized'
        ) {
          if (result.value.err) {
            throw new Error(`Transaction failed: ${JSON.stringify(result.value.err)}`);
          }
          logger.info(`Transaction confirmed with ${result.value.confirmationStatus} commitment`);
          return;
        }

        if (result?.value?.err) {
          throw new Error(`Transaction failed: ${JSON.stringify(result.value.err)}`);
        }
      } catch (error) {
        if (retries === maxRetries - 1) {
          throw error;
        }
      }

      await new Promise((resolve) => setTimeout(resolve, 1000));
      retries++;
    }

    throw new Error(`Transaction confirmation timeout after ${maxRetries} seconds`);
  }

  private encodeRouteForDestination(intent: Intent): Hex {
    const destChain = getChainById(intent.destination);
    if (!destChain) {
      throw new Error(`Unknown destination chain: ${intent.destination}`);
    }

    return PortalEncoder.encode(intent.route, destChain.type);
  }
  async publish(intent: Intent, privateKey: string): Promise<PublishResult> {
    try {
      const keypair = this.parsePrivateKey(privateKey);
      const chainConfig = getChainById(intent.sourceChainId);
      if (!chainConfig?.portalAddress) {
        throw new Error(`No Portal address configured for chain ${intent.sourceChainId}`);
      }
      
      const portalProgramId = new PublicKey(
        AddressNormalizer.denormalize(chainConfig.portalAddress, ChainType.SVM)
      );

      logger.info(`Using Portal Program: ${portalProgramId.toString()}`);
      logger.info(`Creator: ${keypair.publicKey.toString()}`);
      logger.info(`Destination Chain: ${intent.destination}`);
      
      const wallet = new Wallet(keypair);
      const provider = new AnchorProvider(this.connection, wallet, {
        commitment: 'confirmed',
        preflightCommitment: 'confirmed',
        skipPreflight: false,
        maxRetries: 3,
      });

      logger.info('Setting up Anchor program...');
      const network = ChainTypeDetector.getNetworkFromChainConfig(intent.sourceChainId);
      const idl = getPortalIdl(network);
      let program: Program = new Program(idl, provider);
      

      const routeHex = this.encodeRouteForDestination(intent);
      const routeBytes = Buffer.from(routeHex.slice(2), 'hex');
      const routeHash = keccak256(routeHex);
      console.log("MADDEN: Route hash: ", routeHash)

      const portalReward = {
        deadline: new BN(intent.reward.deadline),
        creator: new PublicKey(AddressNormalizer.denormalize(intent.reward.creator, ChainType.SVM)),
        prover: new PublicKey(AddressNormalizer.denormalize(intent.reward.prover, ChainType.SVM)),
        nativeAmount: new BN(intent.reward.nativeAmount),
        tokens: intent.reward.tokens.map((token) => ({
          token: new PublicKey(AddressNormalizer.denormalize(token.token, ChainType.SVM)),
          amount: new BN(token.amount),
        })),
      };

      logger.info('Building publish transaction...');
      const transaction = await program.methods
        .publish({
          destination: new BN(intent.destination),
          route: routeBytes,
          reward: portalReward,
        })
        .accounts({})
        .transaction();

      logger.spinner('Publishing intent to Solana network...');
      
      const signature = await this.connection.sendTransaction(transaction, [keypair], {
        skipPreflight: false,
        preflightCommitment: 'confirmed',
        maxRetries: 3,
      });

      logger.info(`Intent published! Transaction signature: ${signature}`);
      
      await this.confirmTransactionPolling(signature, 'confirmed');
      
      logger.succeed('Transaction confirmed');

      // add funding
      const fundingResult = await this.fundIntent(intent, privateKey, intent.intentHash!, routeHash);
      if (fundingResult.success) logger.info(`Funding successful: ${fundingResult.transactionHash}`);
      
      return {
        success: true,
        transactionHash: signature,
        intentHash: intent.intentHash,
      };
    } catch (error: unknown) {
      logger.stopSpinner();
<<<<<<< HEAD
      logger.error(`Transaction failed: ${error.message}`);
      
      let errorMessage = error.message || 'Unknown error';
      if (error.logs) {
        errorMessage += `\nLogs: ${error.logs.join('\n')}`;
      }
      if (error.err) {
        errorMessage += `\nError: ${JSON.stringify(error.err)}`;
      }
      
=======
      const errorMessage = error instanceof Error ? error.message : 'Unknown error';
>>>>>>> bbd6145a
      return {
        success: false,
        error: errorMessage,
      };
    }
  }

<<<<<<< HEAD
  /**
   * Fund an intent on Solana (optional functionality)
   */
  async fundIntent(
    intent: Intent, 
    privateKey: string,
    intentHash: string,
    routeHash: Hex,
  ): Promise<PublishResult> {
    try {
      const keypair = this.parsePrivateKey(privateKey);
      
      // Get Portal program ID
      const chainConfig = getChainById(intent.sourceChainId);
      if (!chainConfig?.portalAddress) {
        throw new Error(`No Portal address configured for chain ${intent.sourceChainId}`);
      }
      
      const portalProgramId = new PublicKey(
        AddressNormalizer.denormalize(chainConfig.portalAddress, ChainType.SVM)
      );

      // Set up Anchor Provider and Portal Program
      const wallet = new Wallet(keypair);
      const provider = new AnchorProvider(this.connection, wallet, {
        commitment: 'confirmed',
        preflightCommitment: 'confirmed',
        skipPreflight: false,
        maxRetries: 3,
      });

      const network = ChainTypeDetector.getNetworkFromChainConfig(intent.sourceChainId);
      const idl = getPortalIdl(network);
      const program = new Program(idl, provider);
      console.log("ARGS: ", portalProgramId, intentHash);

      // Calculate vault PDA from intent hash
      const intentHashBytes = new Uint8Array(Buffer.from(intentHash.slice(2), 'hex'));
      const [vaultPda] = PublicKey.findProgramAddressSync(
        [Buffer.from('vault'), intentHashBytes],
        portalProgramId
      );

      logger.info(`Vault PDA: ${vaultPda.toString()}`);

      // Get token accounts for funding
      if (intent.reward.tokens.length === 0) {
        throw new Error('No reward tokens to fund');
      }

      const tokenMint = new PublicKey(
        AddressNormalizer.denormalize(intent.reward.tokens[0].token, ChainType.SVM)
      );
      const funderTokenAccount = await getAssociatedTokenAddress(tokenMint, keypair.publicKey);
      const vaultTokenAccount = await getAssociatedTokenAddress(
        tokenMint,
        vaultPda,
        true, // allowOwnerOffCurve for PDA
      );

      // Check if funder token account exists, if not create it first
      const funderAccountInfo = await this.connection.getAccountInfo(funderTokenAccount);
      if (!funderAccountInfo) {
        logger.info("Creating funder token account...");
        
        const createFunderTokenAccountIx = createAssociatedTokenAccountInstruction(
          keypair.publicKey, // payer
          funderTokenAccount, // associated token account
          keypair.publicKey, // owner
          tokenMint, // mint
        );

        const createAccountTx = new Transaction().add(createFunderTokenAccountIx);
        const createAccountSig = await this.connection.sendTransaction(createAccountTx, [keypair], {
          skipPreflight: false,
          preflightCommitment: 'confirmed',
          maxRetries: 3,
        });

        logger.info(`Created funder token account: ${createAccountSig}`);
        await this.confirmTransactionPolling(createAccountSig, 'confirmed');
      }
      
      const portalReward = {
        deadline: new BN(intent.reward.deadline),
        creator: new PublicKey(AddressNormalizer.denormalize(intent.reward.creator, ChainType.SVM)),
        prover: new PublicKey(AddressNormalizer.denormalize(intent.reward.prover, ChainType.SVM)),
        nativeAmount: new BN(intent.reward.nativeAmount),
        tokens: intent.reward.tokens.map((token) => ({
          token: new PublicKey(AddressNormalizer.denormalize(token.token, ChainType.SVM)),
          amount: new BN(token.amount),
        })),
      };

      console.log("MADDEN: Route hash bytes: ", Buffer.from(routeHash.slice(2), 'hex'))
      const fundArgs = {
        destination: new BN(intent.destination),
        route_hash: Array.from(Buffer.from(routeHash.slice(2), 'hex')),
        reward: portalReward,
        allow_partial: false,
      };

      // Prepare token transfer accounts
      const tokenTransferAccounts = [
        { pubkey: funderTokenAccount, isWritable: true, isSigner: false },
        { pubkey: vaultTokenAccount, isWritable: true, isSigner: false },
        { pubkey: tokenMint, isWritable: false, isSigner: false },
      ];

      logger.info('Building funding transaction...');

      // Build the funding transaction
      const fundingTransaction = await program.methods
        .fund(fundArgs)
        .accountsStrict({
          associatedTokenProgram: ASSOCIATED_TOKEN_PROGRAM_ID,
          systemProgram: new PublicKey('11111111111111111111111111111111'),
          token2022Program: TOKEN_2022_PROGRAM_ID,
          tokenProgram: TOKEN_PROGRAM_ID,
          vault: vaultPda,
          payer: keypair.publicKey,
          funder: keypair.publicKey,
        })
        .remainingAccounts(tokenTransferAccounts)
        .transaction();

      logger.spinner('Funding intent on Solana network...');

      const instructionData = Buffer.from(fundingTransaction.instructions[0].data)
      Buffer.from(routeHash.slice(2), 'hex').copy(instructionData, 16)
      fundingTransaction.instructions[0].data = instructionData


      // Send the funding transaction
      logger.info('Sending funding transaction...');
      const fundingSignature = await this.connection.sendTransaction(fundingTransaction, [keypair], {
        skipPreflight: false,
        preflightCommitment: 'confirmed',
        maxRetries: 3,
      });

      logger.info(`Intent funding transaction signature: ${fundingSignature}`);
      
      // Confirm the funding transaction
      await this.confirmTransactionPolling(fundingSignature, 'confirmed');
      
      logger.succeed('Intent funded and confirmed!');

      return {
        success: true,
        transactionHash: fundingSignature,
        intentHash: intentHash,
      };
    } catch (error: any) {
      logger.stopSpinner();
      logger.error(`Funding failed: ${error.message}`);
      
      return {
        success: false,
        error: error.message || 'Funding failed',
      };
    }
  }
  
  async getBalance(address: string, chainId?: bigint): Promise<bigint> {
=======
  async getBalance(address: string, _chainId?: bigint): Promise<bigint> {
>>>>>>> bbd6145a
    try {
      const publicKey = new PublicKey(address);
      const balance = await this.connection.getBalance(publicKey);
      return BigInt(balance);
    } catch {
      return 0n;
    }
  }
  
  async validate(intent: Intent, senderAddress: string): Promise<{ valid: boolean; error?: string }> {
    try {
      // Check if sender has enough balance for reward native amount
      const balance = await this.getBalance(senderAddress);
      
      if (balance < intent.reward.nativeAmount) {
        return {
          valid: false,
          error: `Insufficient SOL balance. Required: ${intent.reward.nativeAmount}, Available: ${balance}`,
        };
      }
      
      // Validate addresses
      try {
        const creatorAddress = AddressNormalizer.denormalize(intent.reward.creator, ChainType.SVM);
        new PublicKey(creatorAddress);
      } catch {
        return {
          valid: false,
          error: 'Invalid Solana creator address',
        };
      }

      try {
        const proverAddress = AddressNormalizer.denormalize(intent.reward.prover, ChainType.SVM);
        new PublicKey(proverAddress);
      } catch {
        return {
          valid: false,
          error: 'Invalid Solana prover address',
        };
      }

      // Validate token addresses if any
      for (const token of intent.reward.tokens) {
        try {
          const tokenAddress = AddressNormalizer.denormalize(token.token, ChainType.SVM);
          new PublicKey(tokenAddress);
        } catch {
          return {
            valid: false,
            error: `Invalid Solana token address: ${token.token}`,
          };
        }
      }
      
      return { valid: true };
    } catch (error: unknown) {
      const errorMessage = error instanceof Error ? error.message : 'Validation failed';
      return {
        valid: false,
        error: errorMessage,
      };
    }
  }
<<<<<<< HEAD
=======

  private parsePrivateKey(privateKey: string): Keypair {
    // Handle different private key formats
    if (privateKey.startsWith('[') && privateKey.endsWith(']')) {
      // Array format: [1,2,3,...]
      const bytes = JSON.parse(privateKey);
      return Keypair.fromSecretKey(new Uint8Array(bytes));
    } else if (privateKey.includes(',')) {
      // Comma-separated format: 1,2,3,...
      const bytes = privateKey.split(',').map(b => parseInt(b.trim()));
      return Keypair.fromSecretKey(new Uint8Array(bytes));
    } else {
      // Base58 format
      // eslint-disable-next-line @typescript-eslint/no-require-imports
      const bs58 = require('bs58');
      const bytes = bs58.decode(privateKey);
      return Keypair.fromSecretKey(bytes);
    }
  }

  private encodeReward(reward: Intent['reward']): Buffer {
    // Simplified encoding - actual implementation would use Borsh
    const parts: Buffer[] = [];

    // Deadline
    parts.push(Buffer.from(reward.deadline.toString(16).padStart(16, '0'), 'hex'));

    // Creator
    const creator = AddressNormalizer.denormalize(reward.creator, ChainType.SVM);
    parts.push(new PublicKey(creator).toBuffer());

    // Prover
    const prover = AddressNormalizer.denormalize(reward.prover, ChainType.SVM);
    parts.push(new PublicKey(prover).toBuffer());

    // Native amount
    parts.push(Buffer.from(reward.nativeAmount.toString(16).padStart(16, '0'), 'hex'));

    // Tokens (simplified)
    parts.push(Buffer.from([reward.tokens.length]));
    for (const token of reward.tokens) {
      const tokenAddress = AddressNormalizer.denormalize(token.token, ChainType.SVM);
      parts.push(new PublicKey(tokenAddress).toBuffer());
      parts.push(Buffer.from(token.amount.toString(16).padStart(16, '0'), 'hex'));
    }

    return Buffer.concat(parts);
  }
>>>>>>> bbd6145a
}<|MERGE_RESOLUTION|>--- conflicted
+++ resolved
@@ -7,9 +7,7 @@
   Keypair,
   PublicKey,
   Transaction,
-  sendAndConfirmTransaction,
 } from '@solana/web3.js';
-<<<<<<< HEAD
 import { Program, AnchorProvider, Wallet, BN } from '@coral-xyz/anchor';
 import {
   getAssociatedTokenAddress,
@@ -18,22 +16,13 @@
   TOKEN_2022_PROGRAM_ID,
   createAssociatedTokenAccountInstruction,
 } from '@solana/spl-token';
-=======
-
-import { getChainById } from '@/config/chains';
-import { ChainType, Intent } from '@/core/interfaces/intent';
-import { AddressNormalizer } from '@/core/utils/address-normalizer';
-import { PortalEncoder } from '@/core/utils/portal-encoder';
-import { logger } from '@/utils/logger';
-
->>>>>>> bbd6145a
 import { BasePublisher, PublishResult } from './base-publisher';
 import { Intent, ChainType } from '../core/interfaces/intent';
 import { AddressNormalizer } from '../core/utils/address-normalizer';
 import { PortalEncoder } from '../core/utils/portal-encoder';
 import { getChainById } from '../config/chains';
 import { logger } from '../utils/logger';
-import { getPortalIdl, Network } from '../commons/idls/portal.idl';
+import { getPortalIdl } from '../commons/idls/portal.idl';
 import { ChainTypeDetector } from '../core/utils/chain-detector';
 import { Hex, keccak256 } from 'viem';
 
@@ -60,6 +49,7 @@
       return Keypair.fromSecretKey(new Uint8Array(bytes));
     } else {
       // Base58 format
+      // eslint-disable-next-line @typescript-eslint/no-require-imports
       const bs58 = require('bs58');
       const bytes = bs58.decode(privateKey);
       return Keypair.fromSecretKey(bytes);
@@ -114,6 +104,7 @@
 
     return PortalEncoder.encode(intent.route, destChain.type);
   }
+
   async publish(intent: Intent, privateKey: string): Promise<PublishResult> {
     try {
       const keypair = this.parsePrivateKey(privateKey);
@@ -193,9 +184,8 @@
         transactionHash: signature,
         intentHash: intent.intentHash,
       };
-    } catch (error: unknown) {
+    } catch (error: any) {
       logger.stopSpinner();
-<<<<<<< HEAD
       logger.error(`Transaction failed: ${error.message}`);
       
       let errorMessage = error.message || 'Unknown error';
@@ -206,9 +196,6 @@
         errorMessage += `\nError: ${JSON.stringify(error.err)}`;
       }
       
-=======
-      const errorMessage = error instanceof Error ? error.message : 'Unknown error';
->>>>>>> bbd6145a
       return {
         success: false,
         error: errorMessage,
@@ -216,7 +203,6 @@
     }
   }
 
-<<<<<<< HEAD
   /**
    * Fund an intent on Solana (optional functionality)
    */
@@ -381,15 +367,12 @@
     }
   }
   
-  async getBalance(address: string, chainId?: bigint): Promise<bigint> {
-=======
   async getBalance(address: string, _chainId?: bigint): Promise<bigint> {
->>>>>>> bbd6145a
     try {
       const publicKey = new PublicKey(address);
       const balance = await this.connection.getBalance(publicKey);
       return BigInt(balance);
-    } catch {
+    } catch (error) {
       return 0n;
     }
   }
@@ -441,63 +424,11 @@
       }
       
       return { valid: true };
-    } catch (error: unknown) {
-      const errorMessage = error instanceof Error ? error.message : 'Validation failed';
+    } catch (error: any) {
       return {
         valid: false,
-        error: errorMessage,
-      };
-    }
-  }
-<<<<<<< HEAD
-=======
-
-  private parsePrivateKey(privateKey: string): Keypair {
-    // Handle different private key formats
-    if (privateKey.startsWith('[') && privateKey.endsWith(']')) {
-      // Array format: [1,2,3,...]
-      const bytes = JSON.parse(privateKey);
-      return Keypair.fromSecretKey(new Uint8Array(bytes));
-    } else if (privateKey.includes(',')) {
-      // Comma-separated format: 1,2,3,...
-      const bytes = privateKey.split(',').map(b => parseInt(b.trim()));
-      return Keypair.fromSecretKey(new Uint8Array(bytes));
-    } else {
-      // Base58 format
-      // eslint-disable-next-line @typescript-eslint/no-require-imports
-      const bs58 = require('bs58');
-      const bytes = bs58.decode(privateKey);
-      return Keypair.fromSecretKey(bytes);
-    }
-  }
-
-  private encodeReward(reward: Intent['reward']): Buffer {
-    // Simplified encoding - actual implementation would use Borsh
-    const parts: Buffer[] = [];
-
-    // Deadline
-    parts.push(Buffer.from(reward.deadline.toString(16).padStart(16, '0'), 'hex'));
-
-    // Creator
-    const creator = AddressNormalizer.denormalize(reward.creator, ChainType.SVM);
-    parts.push(new PublicKey(creator).toBuffer());
-
-    // Prover
-    const prover = AddressNormalizer.denormalize(reward.prover, ChainType.SVM);
-    parts.push(new PublicKey(prover).toBuffer());
-
-    // Native amount
-    parts.push(Buffer.from(reward.nativeAmount.toString(16).padStart(16, '0'), 'hex'));
-
-    // Tokens (simplified)
-    parts.push(Buffer.from([reward.tokens.length]));
-    for (const token of reward.tokens) {
-      const tokenAddress = AddressNormalizer.denormalize(token.token, ChainType.SVM);
-      parts.push(new PublicKey(tokenAddress).toBuffer());
-      parts.push(Buffer.from(token.amount.toString(16).padStart(16, '0'), 'hex'));
-    }
-
-    return Buffer.concat(parts);
-  }
->>>>>>> bbd6145a
+        error: error.message || 'Validation failed',
+      };
+    }
+  }
 }